--- conflicted
+++ resolved
@@ -62,7 +62,7 @@
 		/// </summary>
 		public string UpdateExecutableName { get; set; }
         
-		internal readonly string ApplicationPath;
+        internal readonly string ApplicationPath;
 
 		/// <summary>
 		/// Path to the backup folder used by this update process
@@ -376,12 +376,7 @@
 					if (!Directory.Exists(TempFolder))
 						Directory.CreateDirectory(TempFolder);
 
-<<<<<<< HEAD
-					// Naming it updater.exe seem to trigger the UAC, and we don't want that, so let the developer decide
-                    var updStarter = new UpdateStarter(Path.Combine(TempFolder, String.Format("{0}.exe", Utils.SafeUACFilename.GetFilename(UpdateProcessName))), executeOnAppRestart, UpdateProcessName);
-=======
 					var updStarter = new UpdateStarter(Path.Combine(TempFolder, UpdateExecutableName), executeOnAppRestart, UpdateProcessName);
->>>>>>> b327829b
                     bool createdNew;
                     using (var _ = new Mutex(true, UpdateProcessName, out createdNew))
                     {
