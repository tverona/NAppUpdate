using System;
using System.ComponentModel;
using System.Diagnostics;
using System.IO;

// Used for the named pipes implementation
using System.Runtime.InteropServices;
using Microsoft.Win32.SafeHandles;

using System.Collections.Generic;
using System.Runtime.Serialization.Formatters.Binary;

namespace NAppUpdate.Framework
{
    /// <summary>
    /// Starts the cold update process by extracting the updater app from the library's resources,
    /// passing it all the data it needs and terminating the current application
    /// </summary>
    internal class UpdateStarter
    {
        [DllImport("kernel32.dll", SetLastError = true)]
        private static extern SafeFileHandle CreateNamedPipe(
           String pipeName,
           uint dwOpenMode,
           uint dwPipeMode,
           uint nMaxInstances,
           uint nOutBufferSize,
           uint nInBufferSize,
           uint nDefaultTimeOut,
           IntPtr lpSecurityAttributes);

        [DllImport("kernel32.dll", SetLastError = true)]
        private static extern int ConnectNamedPipe(
           SafeFileHandle hNamedPipe,
           IntPtr lpOverlapped);

        [DllImport("kernel32.dll", SetLastError = true)]
        private static extern SafeFileHandle CreateFile(
           String pipeName,
           uint dwDesiredAccess,
           uint dwShareMode,
           IntPtr lpSecurityAttributes,
           uint dwCreationDisposition,
           uint dwFlagsAndAttributes,
           IntPtr hTemplate);

        //private const uint DUPLEX = (0x00000003);
        private const uint WRITE_ONLY = (0x00000002);
        private const uint FILE_FLAG_OVERLAPPED = (0x40000000);

        internal string PIPE_NAME { get { return string.Format("\\\\.\\pipe\\{0}", _syncProcessName); } }
        internal uint BUFFER_SIZE = 4096;

        private readonly string _updaterPath;
        private readonly Dictionary<string, object> _updateData;
        private readonly string _syncProcessName;
<<<<<<< HEAD
        private bool _updaterDoLogging;
        private bool _updaterShowConsole;
=======
        private readonly bool _runPrivileged;
>>>>>>> c3a1e578

        public UpdateStarter(string pathWhereUpdateExeShouldBeCreated,
            Dictionary<string, object> updateData, string syncProcessName, bool runPrivileged)
        {
            _updaterPath = pathWhereUpdateExeShouldBeCreated;
            _updateData = updateData;
            _syncProcessName = syncProcessName;
            _runPrivileged = runPrivileged;
        }

        public void SetOptions(bool updaterDoLogging, bool updaterShowConsole)
        {
            _updaterDoLogging = updaterDoLogging;
            _updaterShowConsole = updaterShowConsole;
        }

        public bool Start()
        {
            ExtractUpdaterFromResource(); //take the update executable and extract it to the path where it should be created

            using (var clientPipeHandle = CreateNamedPipe(
                   PIPE_NAME,
                   WRITE_ONLY | FILE_FLAG_OVERLAPPED,
                   0,
                   1, // 1 max instance (only the updater utility is expected to connect)
                   BUFFER_SIZE,
                   BUFFER_SIZE,
                   0,
                   IntPtr.Zero))
            {
                //failed to create named pipe
                if (clientPipeHandle.IsInvalid)
                    return false;

                var info = new ProcessStartInfo
                           	{
                           		UseShellExecute = true,
                           		WorkingDirectory = Environment.CurrentDirectory,
                           		FileName = _updaterPath,
                           		Arguments = string.Format(@"""{0}"" {1} {2}", _syncProcessName,
                                _updaterShowConsole ? "-showConsole" : "",
                                _updaterDoLogging ? "-log" : ""),
                           	};
                if (!_updaterShowConsole)
                {
                    info.WindowStyle = ProcessWindowStyle.Hidden;
                    info.CreateNoWindow = true;
                }

				//If we can't write to the destination folder, then lets try elevating priviledges.
				if (!Utils.PermissionsCheck.HaveWritePermissionsForFolder(Environment.CurrentDirectory) || _runPrivileged) { info.Verb = "runas"; }
            	
				try
                {
                    Process.Start(info);
                }
                catch (Win32Exception)
                {
                    // Person denied UAC escallation
                    return false;
                }

                while (true)
                {
                    var success = 0;
                    try
                    {
                        success = ConnectNamedPipe(
                           clientPipeHandle,
                           IntPtr.Zero);
                    }
                    catch { }

                    //failed to connect client pipe
                    if (success == 0)
                        break;

                    //client connection successfull
                    using (var fStream = new FileStream(clientPipeHandle, FileAccess.Write, (int)BUFFER_SIZE, true))
                    {
                        new BinaryFormatter().Serialize(fStream, _updateData);
                        fStream.Close();
                    }
                }
            }

            return true;
        }

        private void ExtractUpdaterFromResource()
        {
            //store the updater temporarily in the designated folder            
            using (var writer = new BinaryWriter(File.Open(_updaterPath, FileMode.Create)))
                writer.Write(Resources.updater);
        }
    }
}<|MERGE_RESOLUTION|>--- conflicted
+++ resolved
@@ -54,12 +54,10 @@
         private readonly string _updaterPath;
         private readonly Dictionary<string, object> _updateData;
         private readonly string _syncProcessName;
-<<<<<<< HEAD
+
+        private readonly bool _runPrivileged;
         private bool _updaterDoLogging;
         private bool _updaterShowConsole;
-=======
-        private readonly bool _runPrivileged;
->>>>>>> c3a1e578
 
         public UpdateStarter(string pathWhereUpdateExeShouldBeCreated,
             Dictionary<string, object> updateData, string syncProcessName, bool runPrivileged)
